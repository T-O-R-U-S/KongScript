use std::iter::Peekable;

use crate::errors::Error;
use rust_decimal::{prelude::ToPrimitive, Decimal};

use crate::tokenizer::{Math, Token};

#[derive(Debug, Clone)]
pub enum Node {
    Assign {
        key: Box<Node>,
        value: Box<Node>,
    },
    Let {
        key: Box<Node>,
        value: Box<Node>,
    },
    ObjIdx {
        object: Box<Node>,
        idx: Box<Node>,
    },
    AnonFunc {
        args: Vec<Node>,
        code: Box<Node>,
    },
    FunDecl {
        name: String,
        args: Vec<Node>,
        code: Vec<Node>,
    },
    FnCall(Box<Node>, Vec<Node>),
    Op(Math, Box<Node>, Box<Node>),
    Group(Vec<Node>),
    Block(Vec<Node>),
    Array(Vec<Node>),
    Bool(bool),
    Num(Decimal),
    Str(String),
    FmtStr(String),
    RegexStr(String, String),
    Var(String),
}

impl Node {
    pub(crate) fn compile(&self) -> String {
        match self {
            Node::Var(name) => name.to_owned(),
            Node::Assign { key, value } => format!("{} = {};", key.compile(), value.compile()),
            Node::Let { key, value } => format!("let {} = {};", key.compile(), value.compile()),
            Node::ObjIdx { object, idx } => format!("{}[{}]", object.compile(), idx.compile()),
            Node::Bool(b) => format!("{b}"),
            Node::Num(n) =>
            // Decide if number should be a BigInt or a regular int
            {
                if n.to_f32().unwrap_or(f32::MAX) == f32::MAX {
                    format!("{n}n")
                } else {
                    format!("{n}")
                }
            }
            Node::Str(st) => format!("{st:?}"),
            Node::FmtStr(st) => format!("`{st}`"),
            Node::RegexStr(st, param) => format!("RegExp.new({st:?}, {param:?})"),
            Node::Group(gr) => format!(
                "({})",
                gr.iter()
                    .map(Node::compile)
                    .collect::<Vec<String>>()
                    .join(",")
            ),
            Node::Array(arr) => format!(
                "[{}]",
                arr.iter().fold(String::new(), |acc, val| {
                    acc + &format!("{},", val.compile())
                })
            ),
            Node::Block(block) => format!(
                "{{{}}}",
                block.iter().fold(String::new(), |acc, val| {
                    acc + &format!("{};", val.compile())
                })
            ),
            Node::Op(Math::Range, lhs, rhs) => {
                if !matches!(lhs, box Node::Num(_)) || !matches!(rhs, box Node::Num(_)) {
                    format!(
                        "[...Array({})].map(i => i + {})",
                        rhs.compile(),
                        lhs.compile()
                    )
                } else {
                    let box Node::Num(lhs) = lhs else {
                                                    unreachable!()
                                                };
                    let box Node::Num(rhs) = rhs else {
                                                    unreachable!()
                                                };
                    format!("{:?}", (lhs..rhs))
                }
            }
            Node::Op(Math::Root, lhs, rhs) => format!("{}**(1/{})", rhs.compile(), lhs.compile()),
            Node::Op(op, lhs, rhs) => format!("{}{}{}", lhs.compile(), op, rhs.compile()),
            Node::AnonFunc { args, code } => {
                format!(
                    "({}) => {}",
                    args.iter()
                        .map(Node::compile)
                        .collect::<Vec<String>>()
                        .join(","),
                    code.compile()
                )
            }
            Node::FnCall(name, args) => format!(
                "{}{}\n",
                name.compile(),
                args.iter()
                    .map(Node::compile)
                    .collect::<Vec<String>>()
                    .join(",")
            ),
            Node::FunDecl { name, args, code } => {
                format!(
                    "const {name} = ({}) => {{{}}}",
                    args.iter()
                        .map(Node::compile)
                        .collect::<Vec<String>>()
                        .join(","),
                    code.iter()
                        .map(Node::compile)
                        .collect::<Vec<String>>()
                        .join(";")
                )
            }
        }
    }
}

<<<<<<< HEAD
pub struct Parser {
    input: Vec<Token>,
    last: Option<Token>
=======
pub fn parse(input: Vec<Token>) -> Vec<Node> {
    let mut input = input.into_iter();

    let mut final_out: Vec<Node> = Vec::new();

    while let Some(tok) = input.next() {
        // There are no wildcard matches here to ensure that no case is missed
        // and accidentally passed as an "unexpected token".
    }

    final_out
>>>>>>> eebe11c6
}

pub struct Parser {
    input: Vec<Node>,
}<|MERGE_RESOLUTION|>--- conflicted
+++ resolved
@@ -134,11 +134,6 @@
     }
 }
 
-<<<<<<< HEAD
-pub struct Parser {
-    input: Vec<Token>,
-    last: Option<Token>
-=======
 pub fn parse(input: Vec<Token>) -> Vec<Node> {
     let mut input = input.into_iter();
 
@@ -150,9 +145,9 @@
     }
 
     final_out
->>>>>>> eebe11c6
 }
 
 pub struct Parser {
-    input: Vec<Node>,
+    input: Vec<Token>,
+    last: Option<Token>
 }